--- conflicted
+++ resolved
@@ -283,9 +283,6 @@
             dpl=192
         else:
             raise Exception("Unknown paper width")
-<<<<<<< HEAD
-        escpos.__init__(self,devicefile,cpl,dpl,coding,has_cutter)
-=======
         escpos.__init__(self,devicefile,cpl,dpl,coding,has_cutter,
                         default_font=1)
 
@@ -336,7 +333,6 @@
 
         # Print the QR code
         self.f.write(ep_2d_cmd(49,81,48))
->>>>>>> 94e80469
 
 class pdf:
     def __init__(self,printcmd,width=140,pagesize=A4,
