--- conflicted
+++ resolved
@@ -33,11 +33,7 @@
         left=tl.description
         right=tl.regtotal(tillconfig.currency)
         if multiband and not transopen:
-<<<<<<< HEAD
-            driver.printline("%s\t\t%s %s"%(left,right,tl.department.vatband))
-=======
-            driver.printline("%s\t\t%s %s"%(left,right,vatband),font=1)
->>>>>>> 94e80469
+            driver.printline("%s\t\t%s %s"%(left,right,tl.department.vatband),font=1)
         else:
             driver.printline("%s\t\t%s"%(left,right),font=1)
     totalpad="  " if multiband else ""
