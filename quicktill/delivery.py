<<<<<<< HEAD
from . import ui, stock, td, keyboard, printer, tillconfig, stocktype
from . import user, usestock
=======
import curses.ascii
from . import ui,stock,td,keyboard,printer,tillconfig,stocktype
from . import user,usestock
>>>>>>> 09fd29fb
from decimal import Decimal
from .models import Delivery, Supplier, StockUnit, StockItem, desc
from .models import penny
import datetime

@user.permission_required('deliveries',"List deliveries")
def deliverymenu():
    """
    Display a list of deliveries and call the edit function.

    """
    dl=td.s.query(Delivery).\
        order_by(Delivery.checked).\
        order_by(desc(Delivery.date)).\
        order_by(desc(Delivery.id)).\
        all()
    f=ui.tableformatter(' r l l l l ')
    lines=[(f(x.id,x.supplier.name,x.date,x.docnumber or "",
              "" if x.checked else "not confirmed"),
            delivery,(x.id,)) for x in dl]
    lines.insert(0,("Record new delivery",delivery,None))
    ui.menu(lines,title="Delivery List",
            blurb="Select a delivery and press Cash/Enter.")

class deliveryline(ui.line):
    def __init__(self,stockitem):
        ui.line.__init__(self)
        self.stockitem=stockitem
        self.update()
    def update(self):
        s=self.stockitem
        td.s.add(s)
        try:
            coststr="%-6.2f"%s.costprice
        except:
            coststr="????? "
        self.text="%7d %-37s %-8s %s %-5.2f %-10s"%(
            s.id,s.stocktype.format(maxw=37),s.stockunit.id,
            coststr,s.stocktype.saleprice,ui.formatdate(s.bestbefore))

class delivery(ui.basicpopup):
    """
    The delivery window allows a delivery to be edited, printed or
    confirmed.  Prior to confirmation all details of a delivery can be
    changed.  After confirmation the delivery is read-only.  The
    window contains a header area, with supplier name, delivery date
    and document number; a couple of prompts, and a scrollable list of
    stock items.  If the window is not read-only, there is always a
    blank line at the bottom of the list to enable new entries to be
    made.

    If no delivery ID is passed, a new delivery will be created once a
    supplier has been chosen.

    """
    def __init__(self,dn=None):
        (mh,mw)=ui.stdwin.getmaxyx()
        if mw<80 or mh<14:
            ui.infopopup(["Error: the screen is too small to display "
                          "the delivery dialog box.  It must be at least "
                          "80x14 characters."],
                         title="Screen width problem")
            return
        if dn:
            d=td.s.query(Delivery).get(dn)
        else: d=None
        if d:
            self.dl=[deliveryline(x) for x in d.items]
            self.dn=d.id
        else:
            self.dl=[]
            self.dn=None
        if d and d.checked:
            title="Delivery Details - %d - read only (already confirmed)"%d.id
            cleartext="Press Clear to go back"
            skm={keyboard.K_CASH: (self.view_line,None)}
            readonly=True
        else:
            title="Delivery Details"
            if self.dn: title=title+" - %d"%self.dn
            cleartext=None
            skm={keyboard.K_CASH: (self.edit_line,None),
                 keyboard.K_CANCEL: (self.deleteline,None),
                 keyboard.K_QUANTITY: (self.duplicate_item,None)}
            readonly=False
        # The window can be as tall as the screen; we expand the scrollable
        # field to fit.  The scrollable field must be at least three lines
        # high!
        ui.basicpopup.__init__(self,mh-1,80,title=title,cleartext=cleartext,
                               colour=ui.colour_input)
        self.addstr(2,2,"       Supplier:")
        self.addstr(3,2,"           Date:")
        self.addstr(4,2,"Document number:")
        self.addstr(6,1,"StockNo Stock Type........................... "
                        "Unit.... Cost.. Sale  BestBefore")
        self.supfield=ui.popupfield(2,19,59,selectsupplier,lambda x:str(x),
                                    f=d.supplier if d else None,
                                    readonly=readonly)
        # If there is not yet an underlying Delivery object, the window
        # can be dismissed by pressing Clear on the supplier field
        if self.dn is None:
            self.supfield.keymap[keyboard.K_CLEAR]=(self.dismiss,None)
        self.datefield=ui.datefield(
            3,19,f=d.date if d else datetime.date.today(),
            readonly=readonly)
        self.docnumfield=ui.editfield(4,19,40,f=d.docnumber if d else "",
                                      readonly=readonly)
        self.entryprompt=None if readonly else ui.line(
            " [ New item ]")
        self.s=ui.scrollable(
            7,1,78,mh-9 if readonly else mh-11,self.dl,
            lastline=self.entryprompt,keymap=skm)
        if readonly:
            self.s.focus()
        else:
            self.deletefield=ui.buttonfield(
                mh-3,2,24,"Delete this delivery",keymap={
                    keyboard.K_CASH: (self.confirmdelete,None)})
            self.confirmfield=ui.buttonfield(
                mh-3,28,31,"Confirm details are correct",keymap={
                    keyboard.K_CASH: (self.confirmcheck,None)})
            self.savefield=ui.buttonfield(
                mh-3,61,17,"Save and exit",keymap={
                    keyboard.K_CASH: (self.finish,None)})
            ui.map_fieldlist(
                [self.supfield,self.datefield,self.docnumfield,self.s,
                 self.deletefield,self.confirmfield,self.savefield])
            self.supfield.sethook=self.update_model
            self.datefield.sethook=self.update_model
            self.docnumfield.sethook=self.update_model
            if self.dn:
                self.s.focus()
            else:
                self.supfield.focus()
                self.supfield.popup()
    def update_model(self):
        # Called whenever one of the three fields at the top changes.
        # If the three fields are valid and we have a Delivery model,
        # update it.  If any of them are not valid, or there is not
        # yet a Delivery model, do nothing.
        if self.supfield.f is None: return
        date=self.datefield.read()
        if not date: return
        if self.docnumfield.f=="": return
        if not self.dn: return
        d=td.s.query(Delivery).get(self.dn)
        d.supplier=self.supfield.read()
        d.date=date
        d.docnumber=self.docnumfield.f
        td.s.flush()
    def make_delivery_model(self):
        # If we do not have a delivery ID, create one if possible.  If
        # we still don't have one after this, it's because a required
        # field was missing and we've just popped up an error message
        # about it.
        if self.dn: return
        if self.supfield.f is None:
            ui.infopopup(["Select a supplier before continuing!"],title="Error")
            return
        date=self.datefield.read()
        if date is None:
            ui.infopopup(["Check that the delivery date is correct before "
                          "continuing!"],title="Error")
            return
        if self.docnumfield.f=="":
            ui.infopopup(["Enter a document number before continuing!"],
                         title="Error")
            return
        d=Delivery()
        d.supplier=self.supfield.read()
        d.date=date
        d.docnumber=self.docnumfield.f
        td.s.add(d)
        td.s.flush()
        self.dn=d.id
        del self.supfield.keymap[keyboard.K_CLEAR]
    def finish(self):
        # Save and exit button
        self.make_delivery_model()
        if self.dn:
            self.dismiss()
    def reallydeleteline(self):
        item=self.dl[self.s.cursor].stockitem
        td.s.add(item)
        td.s.delete(item)
        del self.dl[self.s.cursor]
        td.s.flush()
        self.s.drawdl()
    def deleteline(self):
        if not self.s.cursor_on_lastline():
            td.s.add(self.dl[self.s.cursor].stockitem)
            ui.infopopup(
                ["Press Cash/Enter to confirm deletion of stock "
                 "number %d.  Note that once it's deleted you can't "
                 "create a new stock item with the same number; new "
                 "stock items always get fresh numbers."%(
                        self.dl[self.s.cursor].stockitem.id)],
                title="Confirm Delete",
                keymap={keyboard.K_CASH:(self.reallydeleteline,None,True)})
    def printout(self):
        if self.dn is None: return
        menu=[("Print list of items",printer.print_delivery,(self.dn,))]+\
            [("Print labels on {}".format(str(x)),
              printer.label_print_delivery,(x,self.dn))
             for x in printer.labelprinters]
        ui.automenu(menu,title="Delivery print options",
                    colour=ui.colour_confirm)
    def reallyconfirm(self):
        if not self.dn: return
        d=td.s.query(Delivery).get(self.dn)
        d.checked=True
        td.s.flush()
        self.dismiss()
        usestock.auto_allocate_internal(deliveryid=self.dn,
                                        message_on_no_work=False)
    def confirmcheck(self):
        if not self.dn:
            ui.infopopup(["There is nothing here to confirm!"],
                         title="Error")
            return
        ui.infopopup(["When you confirm a delivery you are asserting that "
                      "you have received and checked every item listed as part "
                      "of the delivery.  Once the delivery is confirmed, you "
                      "can't go back and change any of the details.  Press "
                      "Cash/Enter to confirm this delivery now, or Clear to "
                      "continue editing it."],title="Confirm Details",
                     keymap={keyboard.K_CASH:(self.reallyconfirm,None,True)})
    def line_edited(self,stockitem):
        # Only called when a line has been edited; not called for new
        # lines or deletions
        self.dl[self.s.cursor].update()
        self.s.cursor_down()
    def newline(self,stockitem):
        self.dl.append(deliveryline(stockitem))
        self.s.cursor_down()
    def edit_line(self):
        # If there is not yet an underlying Delivery object, create one
        self.make_delivery_model()
        if self.dn is None: return # with errors already popped up
        # If it's the "lastline" then we create a new stock item
        if self.s.cursor_on_lastline():
            stockitem(self.newline,self.dn)
        else:
            td.s.add(self.dl[self.s.cursor].stockitem)
            stockitem(self.line_edited,self.dn,self.dl[self.s.cursor].stockitem)
    def view_line(self):
        # In read-only mode there is no "lastline"
        td.s.add(self.dl[self.s.cursor].stockitem)
        stock.stockinfo_popup(self.dl[self.s.cursor].stockitem.id)
    def duplicate_item(self):
        existing=self.dl[len(self.dl)-1 if self.s.cursor_on_lastline()
                         else self.s.cursor].stockitem
        td.s.add(existing)
        # We deliberately do not copy the best-before date, because it
        # might be different on the new item.
        new=StockItem(delivery=existing.delivery,stocktype=existing.stocktype,
                      stockunit=existing.stockunit,costprice=existing.costprice)
        td.s.add(new)
        td.s.flush()
        self.dl.append(deliveryline(new))
        self.s.cursor_down()
    def reallydelete(self):
        if self.dn is None:
            self.dismiss()
            return
        d=td.s.query(Delivery).get(self.dn)
        for i in d.items:
            td.s.delete(i)
        td.s.delete(d)
        self.dismiss()
    def confirmdelete(self):
        ui.infopopup(["Do you want to delete the entire delivery and all "
                      "the stock items that have been entered for it?  "
                      "Press Cancel to delete or Clear to go back."],
                     title="Confirm Delete",
                     keymap={keyboard.K_CANCEL:(self.reallydelete,None,True)})
    def keypress(self,k):
        if k==keyboard.K_PRINT:
            self.printout()
        elif k==keyboard.K_CLEAR:
            self.dismiss()

class stockitem(ui.basicpopup):
    """
    Create a number of stockitems, or edit a single stockitem.

    """
    def __init__(self,func,deliveryid,item=None):
        """
        If item is provided then we edit it; otherwise we create one
        or more StockItems and call func with the StockItem as an
        argument (possibly multiple times).  The StockItem we call
        func with is in the current ORM session.

        """
        self.func=func
        self.item=item
        self.deliveryid=deliveryid
        cleartext=(
            "Press Clear to exit, forgetting all changes" if item else
            "Press Clear to exit without creating a new stock item")
        ui.basicpopup.__init__(self,13,78,title="Stock Item",
                               cleartext=cleartext,colour=ui.colour_line)
        if item is None:
            self.addstr(2,2,"     Number of items:")
        else:
            self.addstr(2,2,"        Stock number: %d"%item.id)
        self.addstr(3,2,"          Stock type:")
        self.addstr(4,2,"                Unit:")
        self.addstr(5,2," Cost price (ex VAT): %s"%tillconfig.currency)
        self.addstr(6,2,"Suggested sale price:")
        self.addstr(7,2,"Sale price (inc VAT): %s"%tillconfig.currency)
        self.addstr(8,2,"         Best before:")
        if not item:
            self.qtyfield=ui.editfield(2,24,5,f=1,
                                       validate=ui.validate_positive_int)
            self.qtyfield.sethook=self.update_suggested_price
        self.typefield=ui.popupfield(
            3,24,52,stocktype.choose_stocktype,lambda si:si.format(),
            keymap={keyboard.K_CLEAR: (self.dismiss,None)})
        self.typefield.sethook=self.typefield_changed
        self.unitfield=ui.listfield(4,24,30,[],lambda x:x.name)
        self.unitfield.sethook=self.update_suggested_price
        self.costfield=ui.editfield(5,24+len(tillconfig.currency),10,
                                    validate=ui.validate_float)
        self.costfield.sethook=self.update_suggested_price
        self.salefield=ui.editfield(7,24+len(tillconfig.currency),6,
                                    validate=ui.validate_float)
        self.bestbeforefield=ui.datefield(8,24)
        self.acceptbutton=ui.buttonfield(10,28,21,"Accept values",keymap={
                keyboard.K_CASH: (self.accept,None)})
        fieldlist=[self.typefield,self.unitfield,self.costfield,self.salefield,
                   self.bestbeforefield,self.acceptbutton]
        if not item: fieldlist.insert(0,self.qtyfield)
        ui.map_fieldlist(fieldlist)
        if item:
            self.typefield.set(item.stocktype)
            self.unitfield.set(item.stockunit)
            self.costfield.set(item.costprice)
            self.salefield.set(item.stocktype.saleprice)
            self.bestbeforefield.set(item.bestbefore)
            if self.bestbeforefield.f=="":
                self.bestbeforefield.focus()
            else:
                self.acceptbutton.focus()
            self.updateunitfield()
        else:
            self.typefield.focus()
    def typefield_changed(self):
        self.updateunitfield()
        self.update_suggested_price()
        self.salefield.set(self.typefield.read().saleprice if self.typefield.f
                           else "")
    def updateunitfield(self):
        if self.typefield.f==None:
            self.unitfield.change_list([])
            return
        ul=td.s.query(StockUnit).\
            filter(StockUnit.unit==self.typefield.read().unit).\
            order_by(StockUnit.size).\
            all()
        self.unitfield.change_list(ul)
    def update_suggested_price(self):
        self.addstr(6,24,' '*10)
        if self.typefield.read() is None: return
        if self.unitfield.read() is None: return
        if len(self.costfield.f)==0: return
        if not self.item and len(self.qtyfield.f)==0: return
        if self.item: qty=1
        else: qty=int(self.qtyfield.f)
        wholeprice=Decimal(self.costfield.f)
        g=tillconfig.priceguess(
            self.typefield.read(),self.unitfield.read(),wholeprice/qty)
        if g is not None:
            g=g.quantize(penny)
            self.addstr(6,24,tillconfig.fc(g))
    def accept(self):
        if ((not self.item and len(self.qtyfield.f)==0) or
            self.typefield.f is None or
            self.unitfield.f is None or
            len(self.salefield.f)==0):
            ui.infopopup(["You have not filled in all the fields.  "
                          "The only optional fields are 'Best Before' "
                          "and 'Cost Price'."],
                         title="Error")
            return
        self.dismiss()
        if len(self.costfield.f)==0:
            cost=None
        else:
            cost=Decimal(self.costfield.f).quantize(penny)
        saleprice=Decimal(self.salefield.f).quantize(penny)
        stocktype=self.typefield.read()
        stockunit=self.unitfield.read()
        if self.item:
            td.s.add(self.item)
            self.item.stocktype=stocktype
            self.item.stockunit=stockunit
            self.item.costprice=cost
            if stocktype.saleprice!=saleprice:
                stocktype.saleprice=saleprice
                stocktype.pricechanged=datetime.datetime.now()
            self.item.bestbefore=self.bestbeforefield.read()
            td.s.flush()
            self.func(self.item)
        else:
            qty=int(self.qtyfield.f)
            costper=(cost/qty).quantize(penny) if cost else None
            remaining_cost=cost
            if stocktype.saleprice!=saleprice:
                stocktype.saleprice=saleprice
                stocktype.pricechanged=datetime.datetime.now()
            for i in range(qty):
                thiscost=remaining_cost if i==(qty-1) else costper
                remaining_cost=remaining_cost-thiscost if cost else None
                item=StockItem()
                item.deliveryid=self.deliveryid
                item.stocktype=stocktype
                item.stockunit=stockunit
                item.costprice=thiscost
                item.bestbefore=self.bestbeforefield.read()
                td.s.add(item)
                td.s.flush()
                self.func(item)
    def keypress(self,k):
        # If the user starts typing into the stocktype field, be nice
        # to them and pop up the stock type entry dialog.  Then
        # synthesise the keypress again to enter it into the
        # manufacturer field.
        if (self.typefield.focused and self.typefield.f is None
            and isinstance(k, str) and k):
            self.typefield.popup() # Grabs the focus
            ui.handle_keyboard_input(k)
        else:
            ui.basicpopup.keypress(self,k)

def selectsupplier(func,default=None,allow_new=True):
    """Choose a supplier; return the appropriate Supplier model,
    detached, by calling func with it as the only argument.

    """
    sl=td.s.query(Supplier).order_by(Supplier.id).all()
    if allow_new: m=[("New supplier",editsupplier,(func,))]
    else: m=[]
    m=m+[(x.name,func,(x,)) for x in sl]
    # XXX Deal with default processing here
    ui.menu(m,blurb="Select a supplier from the list and press Cash/Enter.",
            title="Select Supplier")

class editsupplier(ui.basicpopup):
    @user.permission_required('edit-supplier',"Create or edit supplier details")
    def __init__(self,func,supplier=None):
        if supplier: td.s.add(supplier)
        self.func=func
        self.sn=supplier.id if supplier else None
        ui.basicpopup.__init__(self,11,70,title="Supplier Details",
                               colour=ui.colour_input,cleartext=
                               "Press Clear to go back")
        self.addstr(2,2,"Please enter the supplier's details. You may ")
        self.addstr(3,2,"leave the telephone and email fields blank if you wish.")
        self.addstr(5,2,"     Name:")
        self.addstr(6,2,"Telephone:")
        self.addstr(7,2,"    Email:")
        self.addstr(8,2,"      Web:")
        self.namefield=ui.editfield(
            5,13,55,flen=60,keymap={
                keyboard.K_CLEAR: (self.dismiss,None)},
            f=supplier.name if supplier else "")
        self.telfield=ui.editfield(
            6,13,20,f=supplier.tel if supplier else "")
        self.emailfield=ui.editfield(
            7,13,55,flen=60,f=supplier.email if supplier else "")
        self.webfield=ui.editfield(
            8,13,55,flen=120,f=supplier.web if supplier else "",
            keymap={
                keyboard.K_CASH:(self.confirmwin if supplier is None
                                 else self.confirmed,None)})
        ui.map_fieldlist([self.namefield,self.telfield,self.emailfield,
                          self.webfield])
        self.namefield.focus()
    def confirmwin(self):
        # Called when Cash/Enter is pressed on the last field, for new
        # suppliers only
        self.dismiss()
        ui.infopopup(["Press Cash/Enter to confirm new supplier details:",
                      "Name: {}".format(self.namefield.f),
                      "Telephone: {}".format(self.telfield.f),
                      "Email: {}".format(self.emailfield.f),
                      "Web: {}".format(self.webfield.f)],
                     title="Confirm New Supplier Details",
                     colour=ui.colour_input,keymap={
            keyboard.K_CASH: (self.confirmed,None,True)})
    def confirmed(self):
        if self.sn:
            supplier=td.s.query(Supplier).get(self.sn)
        else:
            supplier=Supplier()
            td.s.add(supplier)
        supplier.name=self.namefield.f
        supplier.tel=self.telfield.f
        supplier.email=self.emailfield.f
        supplier.web=self.webfield.f
        td.s.flush()
        if self.sn is not None: self.dismiss()
        self.func(supplier)<|MERGE_RESOLUTION|>--- conflicted
+++ resolved
@@ -1,11 +1,5 @@
-<<<<<<< HEAD
 from . import ui, stock, td, keyboard, printer, tillconfig, stocktype
 from . import user, usestock
-=======
-import curses.ascii
-from . import ui,stock,td,keyboard,printer,tillconfig,stocktype
-from . import user,usestock
->>>>>>> 09fd29fb
 from decimal import Decimal
 from .models import Delivery, Supplier, StockUnit, StockItem, desc
 from .models import penny
